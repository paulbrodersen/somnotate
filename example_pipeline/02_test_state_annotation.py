--- conflicted
+++ resolved
@@ -25,11 +25,6 @@
     from configuration import (
         state_to_int,
         int_to_state,
-<<<<<<< HEAD
-        # plot_raw_signals,
-        plot_states,
-=======
->>>>>>> 7c4ea039
     )
 
     # --------------------------------------------------------------------------------
@@ -107,13 +102,6 @@
 
         if args.show:
 
-<<<<<<< HEAD
-            fig, axes = plt.subplots(3, 1, sharex=True)
-
-            # TODO plot "input" signals: either raw signals or preprocessed signals
-            transformed_signals = annotator.transform(signal_arrays[ii])
-            plot_signals(transformed_signals, ax=axes[0])
-=======
             from data_io import load_raw_signals
 
             from configuration import (
@@ -146,24 +134,15 @@
             # LDA tranformed signals
             transformed_signals = annotator.transform(signal_arrays[ii])
             plot_signals(transformed_signals, ax=axes[1])
->>>>>>> 7c4ea039
             axes[0].set_ylabel("Transformed signals")
 
             predicted_state_vector = annotator.predict(signal_arrays[ii])
             predicted_states, predicted_intervals = convert_state_vector_to_state_intervals(predicted_state_vector, mapping=int_to_state)
-<<<<<<< HEAD
-            plot_states(predicted_states, predicted_intervals, ax=axes[1], linewidth=3)
-            axes[1].set_ylabel("Automated annotation")
-
-            states, intervals = convert_state_vector_to_state_intervals(state_vectors[ii], mapping=int_to_state)
-            plot_states(states, intervals, ax=axes[2], linewidth=3)
-=======
             plot_states(predicted_states, predicted_intervals, ax=axes[2])
             axes[1].set_ylabel("Automated annotation")
 
             states, intervals = convert_state_vector_to_state_intervals(state_vectors[ii], mapping=int_to_state)
             plot_states(states, intervals, ax=axes[3])
->>>>>>> 7c4ea039
             axes[2].set_ylabel("Manual annotation")
 
             fig.tight_layout()
